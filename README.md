# lens2pdf

lens2pdf turns any webcam into a document scanner. Point the camera at a page and show a **V sign** with your hand to capture the image. The app detects the document edges, corrects perspective and orientation, enhances contrast, performs OCR with Tesseract and saves a searchable PDF.

## Features
- **Gesture triggered scans** – hold up a V (peace) sign to start a 3‑2‑1 countdown and capture a page. You can also press `s` on the keyboard.
- **Automatic document detection** – locates paper within the frame and performs a perspective transform to flatten it.
- **Orientation and OCR** – uses [Tesseract](https://github.com/tesseract-ocr/tesseract) to rotate pages upright and embed recognized text for searching.
- **Contrast boost** – improves legibility of lighter documents.
- **Opens the PDF automatically** – each capture is written to a timestamped PDF and opened with the system viewer.

## Requirements
### Software
- A webcam.
- [Python](https://www.python.org/downloads/) **3.12 or newer**.
- [Tesseract OCR](https://github.com/UB-Mannheim/tesseract/wiki). On first run the program checks for the `tesseract` executable and shows an error if it is missing.
- On Linux you may also need system packages such as `libgl1` for OpenCV.

### Python packages
The project relies on the packages listed in `requirements.txt`:

```
opencv-python
numpy
mediapipe
pytesseract
Pillow
pytest  # tests only
```

These will be installed in the installation step below.

## Installation
The steps below assume no prior Python knowledge.

1. **Install Python**
   - Download Python from [python.org](https://www.python.org/downloads/).
   - **Windows**: during setup check *Add Python to PATH*. After installation open *Command Prompt* and run `python --version` to verify.

2. **Install Tesseract OCR**
   - **Windows**: use the [UB Mannheim installer](https://github.com/UB-Mannheim/tesseract/wiki) and accept the default path `C:\\pf\\Tesseract-OCR`.
   - **macOS**: `brew install tesseract`.
   - **Ubuntu/Debian**: `sudo apt install tesseract-ocr`.
   - Confirm with `tesseract --version` in a terminal.

3. **Get the lens2pdf code**
   - EITHER click the **Code ▾** button on GitHub and download the ZIP, then unzip it.
   - OR install [Git](https://git-scm.com/downloads) and run:
     ```
     git clone <repository-url>
     cd lens2pdf
     ```

4. **Create a virtual environment** (isolated place to install Python packages)
   - **Windows**:
     ```
     python -m venv .venv
     .\venv\Scripts\activate
     ```
   - **macOS/Linux**:
     ```
     python3 -m venv .venv
     source .venv/bin/activate
     ```

5. **Install the Python dependencies**
   ```
   pip install --upgrade pip
   pip install -r requirements.txt
   ```

## Running
- Start the scanner:
  - **Windows**: double‑click `run_lens2pdf.bat` or run `python src/scanner.py` from an activated virtual environment.
  - **macOS/Linux**: run `python src/scanner.py` from an activated virtual environment.
- Optional camera test: `python src/scanner.py --test-camera`.
- Position your document in view. When ready, show a **V sign** (or press `s`). The app captures the page, saves a PDF in the current directory and opens it. Press `q` to quit.

## Running tests
After activating the virtual environment you can run:
```
pytest
```

<<<<<<< HEAD
This displays the raw camera feed. Press `q` to quit. Running the script
without the flag starts the full scanning workflow. For each scan the camera
captures multiple frames (10 by default) and averages them to reduce noise and
recover finer detail when the document remains still.

### Tesseract OCR

The scanner relies on [Tesseract OCR](https://github.com/tesseract-ocr/tesseract)
for orientation detection and text extraction. The application checks for the
`tesseract` executable at runtime. If it is not found, a helpful error message
is raised with installation instructions. On Windows the project expects
Tesseract to be installed in `C:\pf\Tesseract-OCR` (where
`tesseract.exe` resides). A convenient Windows installer is available from the
[UB Mannheim build](https://github.com/UB-Mannheim/tesseract/wiki).
=======
## License
This project is provided as-is without any warranty.
>>>>>>> e9ceca7c
<|MERGE_RESOLUTION|>--- conflicted
+++ resolved
@@ -82,7 +82,6 @@
 pytest
 ```
 
-<<<<<<< HEAD
 This displays the raw camera feed. Press `q` to quit. Running the script
 without the flag starts the full scanning workflow. For each scan the camera
 captures multiple frames (10 by default) and averages them to reduce noise and
@@ -96,8 +95,4 @@
 is raised with installation instructions. On Windows the project expects
 Tesseract to be installed in `C:\pf\Tesseract-OCR` (where
 `tesseract.exe` resides). A convenient Windows installer is available from the
-[UB Mannheim build](https://github.com/UB-Mannheim/tesseract/wiki).
-=======
-## License
-This project is provided as-is without any warranty.
->>>>>>> e9ceca7c
+[UB Mannheim build](https://github.com/UB-Mannheim/tesseract/wiki).