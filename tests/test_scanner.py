--- conflicted
+++ resolved
@@ -115,7 +115,6 @@
     monkeypatch.setattr(sys, "argv", ["scanner", "--no-gesture"])
     scanner.main()
 
-<<<<<<< HEAD
     assert called["args"] == (False, False, True)
 
 
@@ -177,8 +176,6 @@
         }
     )
     assert scanner._is_v_sign(left_hand)
-=======
-    assert called["args"] == (False, False)
 
 
 def test_open_pdf_linux(monkeypatch):
@@ -207,4 +204,3 @@
     scanner.open_pdf(Path("doc.pdf"))
 
     assert opened["path"] == "doc.pdf"
->>>>>>> 6844c807
