"""Document scanning and OCR using a CZUR lens camera."""

from __future__ import annotations

import argparse
import re
import sys
import threading
import queue
<<<<<<< HEAD
from dataclasses import dataclass
=======
import select
>>>>>>> 7f957553
from datetime import datetime
from pathlib import Path
import shutil

import cv2
import numpy as np
import pytesseract


@dataclass
class CameraInfo:
    """Debug information about a discovered camera device."""

    index: int
    name: str
    backend: str | None = None
    description: str | None = None
    hw_address: str | None = None

    def summary(self) -> str:
        """Return a human readable summary of the camera."""
        extras: list[str] = []
        if self.backend:
            extras.append(f"backend={self.backend}")
        if self.hw_address:
            extras.append(f"hw={self.hw_address}")
        if self.description and self.description != self.name:
            extras.append(f"desc={self.description}")
        return " ".join(extras)


# Match any CZUR-branded device regardless of model suffix.
CAMERA_REGEX = re.compile(r"czur", re.IGNORECASE)


def list_cameras(max_devices: int = 5) -> list[CameraInfo]:
    """Return a list of available camera indices and debug information."""

    print(f"Python: {sys.version.split()[0]} ({sys.platform})")
    print(f"OpenCV version: {getattr(cv2, '__version__', 'unknown')}")
    cameras: list[CameraInfo] = []

    # Newer OpenCV versions expose rich camera information via the
    # ``videoio_registry`` module.  This provides the human readable name of
    # the device which allows us to match against ``CAMERA_REGEX`` below.  If
    # this API is available we use it exclusively.
    try:  # pragma: no cover - registry functions are best effort
        registry = getattr(cv2, "videoio_registry", None)
        if registry is not None:
            # List available backends for additional debug context
            try:
                backends = getattr(registry, "getBackends", lambda: [])()
                if backends and hasattr(registry, "getBackendName"):
                    names = [registry.getBackendName(b) for b in backends]
                    print("Video backends:", ", ".join(map(str, names)))
            except Exception:
                pass

            if hasattr(registry, "getCameraInfoList"):
                infos = registry.getCameraInfoList()  # type: ignore[attr-defined]
                print("videoio_registry camera info:")
                for info in infos:
                    attrs = {k: getattr(info, k) for k in dir(info) if not k.startswith("_")}
                    print("  ", attrs)
                    idx = attrs.get("id", attrs.get("index"))
                    name = attrs.get("name") or f"Camera {idx}"
                    backend = attrs.get("backend") or attrs.get("api")
                    hw = attrs.get("devicePath") or attrs.get("path")
                    cameras.append(
                        CameraInfo(
                            index=int(idx),
                            name=str(name),
                            backend=str(backend) if backend else None,
                            description=str(name),
                            hw_address=str(hw) if hw else None,
                        )
                    )
                if cameras:
                    return cameras
    except Exception:
        pass

<<<<<<< HEAD
    print("Falling back to probing camera indices...")
=======
def check_tesseract_installation() -> None:
    """Ensure that the Tesseract executable is available.

    On Windows the project expects Tesseract to be installed in
    ``C:\\pf\\Tesseract-OCR``. If the executable cannot be located,
    a ``RuntimeError`` is raised with installation instructions.
    """

    cmd = shutil.which("tesseract")
    if cmd:
        return

    win_path = Path("C:/pf/Tesseract-OCR/tesseract.exe")
    if win_path.is_file():
        if hasattr(pytesseract, "pytesseract") and hasattr(
            pytesseract.pytesseract, "tesseract_cmd"
        ):
            pytesseract.pytesseract.tesseract_cmd = str(win_path)
        return

    raise RuntimeError(
        "Tesseract OCR is required. Install it from "
        "https://github.com/UB-Mannheim/tesseract/wiki and ensure it "
        "is installed in C:\\pf\\Tesseract-OCR."
    )


def list_cameras(max_devices: int = 5) -> list[tuple[int, str]]:
    """Return a list of available camera indices and names."""
    cameras: list[tuple[int, str]] = []

    # Newer OpenCV versions expose rich camera information via the
    # ``videoio_registry`` module.  This provides the human readable name of
    # the device which allows us to match against ``CAMERA_REGEX`` below.  If
    # this API is available we use it exclusively.
    try:  # pragma: no cover - registry functions are best effort
        registry = getattr(cv2, "videoio_registry", None)
        if registry is not None and hasattr(registry, "getCameraInfoList"):
            infos = registry.getCameraInfoList()  # type: ignore[attr-defined]
            for info in infos:
                idx = getattr(info, "id", getattr(info, "index", None))
                name = getattr(info, "name", "") or f"Camera {idx}"
                cameras.append((int(idx), str(name)))
            if cameras:
                return cameras
    except Exception:
        pass

>>>>>>> 7f957553
    # Fallback: attempt to open the first ``max_devices`` indices and query a
    # descriptive name via ``CAP_PROP_DEVICE_DESCRIPTION`` if supported.
    for index in range(max_devices):
        cap = cv2.VideoCapture(index)
        if cap.isOpened():
            name = f"Camera {index}"
            desc = None
            hw = None
            if hasattr(cv2, "CAP_PROP_DEVICE_DESCRIPTION"):
                try:
<<<<<<< HEAD
                    d = cap.get(cv2.CAP_PROP_DEVICE_DESCRIPTION)  # type: ignore[attr-defined]
                    if isinstance(d, str) and d:
                        name = d
                        desc = d
                except Exception:  # pragma: no cover - best effort
                    pass
            if hasattr(cv2, "CAP_PROP_HW_ADDRESS"):
                try:
                    addr = cap.get(cv2.CAP_PROP_HW_ADDRESS)  # type: ignore[attr-defined]
                    if isinstance(addr, str) and addr:
                        hw = addr
=======
                    desc = cap.get(cv2.CAP_PROP_DEVICE_DESCRIPTION)  # type: ignore[attr-defined]
                    if isinstance(desc, str) and desc:
                        name = desc
>>>>>>> 7f957553
                except Exception:  # pragma: no cover - best effort
                    pass
            backend = None
            try:
                backend = cap.getBackendName()  # type: ignore[attr-defined]
            except Exception:  # pragma: no cover - best effort
                pass
            cameras.append(
                CameraInfo(
                    index=index,
                    name=name,
                    backend=str(backend) if backend else None,
                    description=desc,
                    hw_address=hw,
                )
            )
            print(
                f"  index {index}: name={name} backend={backend} hw={hw}"
            )
        cap.release()
    return cameras


def select_camera(cameras: list[CameraInfo]) -> int:
    """Select a camera from ``cameras``.

    If a camera name matches ``CAMERA_REGEX`` it is selected by default.
    The user has two seconds to enter another index before the default is used.
    """
    if not cameras:
        raise RuntimeError("No cameras found")

    default = cameras[0].index
    for cam in cameras:
        if CAMERA_REGEX.search(cam.name):
            default = cam.index
            break

    print("Available cameras:")
    for cam in cameras:
        label = "(default)" if cam.index == default else ""
        extras = cam.summary()
        extra_str = f" {extras}" if extras else ""
        print(f"[{cam.index}] {cam.name} {label}{extra_str}")
    print("Press Enter within 2 seconds to select another camera index.")
    print("> ", end="", flush=True)
    try:
        ready, _, _ = select.select([sys.stdin], [], [], 2)
        if ready:
            choice = sys.stdin.readline().strip()
            if choice.isdigit():
                return int(choice)
    except Exception:  # pragma: no cover - best effort
        pass
    return default


def find_document_contour(frame: np.ndarray) -> np.ndarray | None:
    """Locate a rectangular contour in ``frame``.

    The parameters are tuned for large documents that almost fill the
    camera view.  When no suitable contour is found, the function
    returns the image bounds if the largest contour nearly covers the
    entire frame.
    """

    gray = cv2.cvtColor(frame, cv2.COLOR_BGR2GRAY)
    blurred = cv2.GaussianBlur(gray, (5, 5), 0)
    # Lower Canny thresholds to better pick up faint edges at the image
    # border when the document occupies most of the frame.
    edged = cv2.Canny(blurred, 50, 150)
    contours, _ = cv2.findContours(
        edged.copy(), cv2.RETR_EXTERNAL, cv2.CHAIN_APPROX_SIMPLE
    )
    height, width = frame.shape[:2]
    frame_area = width * height
    contours = sorted(contours, key=cv2.contourArea, reverse=True)
    for c in contours:
        peri = cv2.arcLength(c, True)
        approx = cv2.approxPolyDP(c, 0.02 * peri, True)
        area = cv2.contourArea(c)
        if len(approx) == 4 and area > 0.5 * frame_area:
            return approx
    if contours:
        area = cv2.contourArea(contours[0])
        if area > 0.9 * frame_area:
            return np.array(
                [[0, 0], [width - 1, 0], [width - 1, height - 1], [0, height - 1]],
                dtype=np.float32,
            )
    return None


def order_points(pts: np.ndarray) -> np.ndarray:
    """Return a consistent ordering of the four points of ``pts``."""
    rect = np.zeros((4, 2), dtype="float32")
    pts = pts.reshape(4, 2)
    s = pts.sum(axis=1)
    rect[0] = pts[np.argmin(s)]
    rect[2] = pts[np.argmax(s)]
    diff = np.diff(pts, axis=1)
    rect[1] = pts[np.argmin(diff)]
    rect[3] = pts[np.argmax(diff)]
    return rect


def four_point_transform(image: np.ndarray, pts: np.ndarray) -> np.ndarray:
    """Perform a perspective transform of ``image`` using ``pts``."""
    rect = order_points(pts)
    (tl, tr, br, bl) = rect
    width_a = np.linalg.norm(br - bl)
    width_b = np.linalg.norm(tr - tl)
    max_width = int(max(width_a, width_b))
    height_a = np.linalg.norm(tr - br)
    height_b = np.linalg.norm(tl - bl)
    max_height = int(max(height_a, height_b))
    dst = np.array(
        [[0, 0], [max_width - 1, 0], [max_width - 1, max_height - 1], [0, max_height - 1]],
        dtype="float32",
    )
    m = cv2.getPerspectiveTransform(rect, dst)
    return cv2.warpPerspective(image, m, (max_width, max_height))


def correct_orientation(image: np.ndarray) -> np.ndarray:
    """Rotate ``image`` based on Tesseract's orientation detection."""
    check_tesseract_installation()
    osd = pytesseract.image_to_osd(image)
    match = re.search(r"Rotate: (\d+)", osd)
    angle = int(match.group(1)) if match else 0
    if angle:
        image = rotate_bound(image, angle)
    return image


def rotate_bound(image: np.ndarray, angle: int) -> np.ndarray:
    """Rotate ``image`` by ``angle`` degrees without cropping."""
    (h, w) = image.shape[:2]
    m = cv2.getRotationMatrix2D((w / 2, h / 2), -angle, 1.0)
    cos = np.abs(m[0, 0])
    sin = np.abs(m[0, 1])
    n_w = int((h * sin) + (w * cos))
    n_h = int((h * cos) + (w * sin))
    m[0, 2] += (n_w / 2) - w / 2
    m[1, 2] += (n_h / 2) - h / 2
    return cv2.warpAffine(image, m, (n_w, n_h))


def save_pdf(image: np.ndarray) -> Path:
    """Save ``image`` with OCR text as a timestamped PDF file."""
    check_tesseract_installation()
    pdf_bytes = pytesseract.image_to_pdf_or_hocr(image, extension="pdf")
    filename = datetime.now().strftime("%Y%m%d%H%M%S") + ".pdf"
    path = Path(filename)
    path.write_bytes(pdf_bytes)
    return path


def test_camera() -> None:
    """Display the camera feed without scanning to verify the window."""
    cameras = list_cameras()
    cam_index = select_camera(cameras)
    cap = cv2.VideoCapture(cam_index)
    if not cap.isOpened():
        raise RuntimeError("Unable to open camera")
    cv2.namedWindow("Camera Test")
    print("Press 'q' to quit.")
    while True:
        ret, frame = cap.read()
        if not ret:
            break
        cv2.imshow("Camera Test", frame)
        if cv2.waitKey(1) & 0xFF == ord("q"):
            break
    cap.release()
    cv2.destroyAllWindows()


def scan_document() -> None:
    """Run the interactive document scanner."""
    cameras = list_cameras()
    cam_index = select_camera(cameras)
    cap = cv2.VideoCapture(cam_index)
    if not cap.isOpened():
        raise RuntimeError("Unable to open camera")
    cv2.namedWindow("Scanner")
    print("Press 's' to scan or 'q' to quit.")

    # Read single characters from stdin so the user can exit even if the
    # OpenCV window fails to appear or loses focus.  This mirrors the
    # behaviour of ``cv2.waitKey`` which captures key presses in the window.
    stdin_q: queue.Queue[str] = queue.Queue()

    def stdin_reader() -> None:
        while True:  # pragma: no cover - best effort for interactive use
            ch = sys.stdin.read(1)
            if not ch:
                break
            stdin_q.put(ch)

    threading.Thread(target=stdin_reader, daemon=True).start()

    frame = None
    while True:
        ret, frame = cap.read()
        if not ret:
            break
        contour = find_document_contour(frame)
        display = frame.copy()
        if contour is not None:
            cv2.polylines(display, [contour], True, (0, 255, 0), 2)
        cv2.imshow("Scanner", display)

        # Gather key presses from the OpenCV window and the terminal.
        key = cv2.waitKey(1) & 0xFF
        while not stdin_q.empty():
            char = stdin_q.get_nowait().lower()
            if char == "q":
                key = ord("q")
            elif char == "s":
                key = ord("s")

        if key in (ord("s"), 13):
            break
        if key == ord("q"):
            frame = None
            break

    cap.release()
    cv2.destroyAllWindows()
    if frame is None:
        return
    contour = find_document_contour(frame)
    if contour is not None:
        warped = four_point_transform(frame, contour)
    else:
        print("No document detected; using full frame.")
        warped = frame
    corrected = correct_orientation(warped)
    pdf_path = save_pdf(corrected)
    print(f"Saved {pdf_path}")


def main() -> None:
    """Entry point for the scanner script."""
    parser = argparse.ArgumentParser(description="Document scanner")
    parser.add_argument(
        "--test-camera",
        action="store_true",
        help="display camera feed without scanning",
    )
    args = parser.parse_args()
    if args.test_camera:
        test_camera()
    else:
        scan_document()


if __name__ == "__main__":
    main()<|MERGE_RESOLUTION|>--- conflicted
+++ resolved
@@ -7,11 +7,8 @@
 import sys
 import threading
 import queue
-<<<<<<< HEAD
 from dataclasses import dataclass
-=======
 import select
->>>>>>> 7f957553
 from datetime import datetime
 from pathlib import Path
 import shutil
@@ -94,9 +91,7 @@
     except Exception:
         pass
 
-<<<<<<< HEAD
     print("Falling back to probing camera indices...")
-=======
 def check_tesseract_installation() -> None:
     """Ensure that the Tesseract executable is available.
 
@@ -145,7 +140,6 @@
     except Exception:
         pass
 
->>>>>>> 7f957553
     # Fallback: attempt to open the first ``max_devices`` indices and query a
     # descriptive name via ``CAP_PROP_DEVICE_DESCRIPTION`` if supported.
     for index in range(max_devices):
@@ -156,7 +150,7 @@
             hw = None
             if hasattr(cv2, "CAP_PROP_DEVICE_DESCRIPTION"):
                 try:
-<<<<<<< HEAD
+
                     d = cap.get(cv2.CAP_PROP_DEVICE_DESCRIPTION)  # type: ignore[attr-defined]
                     if isinstance(d, str) and d:
                         name = d
@@ -168,11 +162,6 @@
                     addr = cap.get(cv2.CAP_PROP_HW_ADDRESS)  # type: ignore[attr-defined]
                     if isinstance(addr, str) and addr:
                         hw = addr
-=======
-                    desc = cap.get(cv2.CAP_PROP_DEVICE_DESCRIPTION)  # type: ignore[attr-defined]
-                    if isinstance(desc, str) and desc:
-                        name = desc
->>>>>>> 7f957553
                 except Exception:  # pragma: no cover - best effort
                     pass
             backend = None
