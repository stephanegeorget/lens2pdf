"""OCR helper utilities."""

from __future__ import annotations

import shutil
from datetime import datetime
from pathlib import Path

import cv2
import pytesseract
from PIL import Image

from types import SimpleNamespace

DEBUG_IMAGE_NAME = "tesseract_debug_input.png"


def check_tesseract_installation() -> None:
    """Ensure that the Tesseract executable is available."""
    cmd = shutil.which("tesseract")
    if cmd:
        return

    win_path = Path("C:/pf/Tesseract-OCR/tesseract.exe")
    if win_path.is_file():
        if not hasattr(pytesseract, "pytesseract"):
            pytesseract.pytesseract = SimpleNamespace()
        pytesseract.pytesseract.tesseract_cmd = str(win_path)
        return

    raise RuntimeError(
        "Tesseract OCR is required. Install it from "
        "https://github.com/UB-Mannheim/tesseract/wiki and ensure it "
        "is installed in C:\\pf\\Tesseract-OCR."
    )


def save_pdf(image, output_dir: Path | str | None = None) -> Path:
    """Save ``image`` with OCR text as a high-resolution PDF file.

    Parameters
    ----------
    image:
        The image to save as a PDF.
    output_dir:
        Optional directory in which to write the resulting PDF file.  When not
        provided, the current working directory is used.
    """

    check_tesseract_installation()
    pil_img = Image.fromarray(cv2.cvtColor(image, cv2.COLOR_BGR2RGB))
    pil_img.info["dpi"] = (300, 300)
    base_dir = Path(output_dir) if output_dir else Path.cwd()
    base_dir.mkdir(parents=True, exist_ok=True)
    pil_img.save(base_dir / DEBUG_IMAGE_NAME)
<<<<<<< HEAD
    # Use lossless PNG to avoid JPEG artifacts in the generated PDF
    config = "--dpi 300 -c pdf_image_format=png"
=======
    config = "--dpi 300 -c jpg_quality=100"
>>>>>>> 30a674ef
    pdf_bytes = pytesseract.image_to_pdf_or_hocr(
        pil_img, extension="pdf", config=config
    )
    filename = datetime.now().strftime("%Y%m%d%H%M%S") + ".pdf"
    path = base_dir / filename
    path.write_bytes(pdf_bytes)
    return path


__all__ = ["check_tesseract_installation", "save_pdf", "DEBUG_IMAGE_NAME"]<|MERGE_RESOLUTION|>--- conflicted
+++ resolved
@@ -53,12 +53,9 @@
     base_dir = Path(output_dir) if output_dir else Path.cwd()
     base_dir.mkdir(parents=True, exist_ok=True)
     pil_img.save(base_dir / DEBUG_IMAGE_NAME)
-<<<<<<< HEAD
     # Use lossless PNG to avoid JPEG artifacts in the generated PDF
     config = "--dpi 300 -c pdf_image_format=png"
-=======
-    config = "--dpi 300 -c jpg_quality=100"
->>>>>>> 30a674ef
+
     pdf_bytes = pytesseract.image_to_pdf_or_hocr(
         pil_img, extension="pdf", config=config
     )
